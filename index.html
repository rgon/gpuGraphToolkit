<!DOCTYPE html>
<html lang="en">
<head>

    <meta name="viewport" content="width=device-width, initial-scale=1">
    <meta charset="UTF-8">
    <link rel="stylesheet" type="text/css" href="css/style.css">


    <title>Tutte Barycenter Draw</title>

    <script src="https://d3js.org/d3.v5.min.js"></script>
    <script src="js/GraphFileLoader.js"></script>
    <script src="js/RaphsonNewtonAlgorithm.js"></script>
    <script src="js/Renderer.js"></script>
    <script src="js/Edge.js"></script>
    <script src="js/Node.js"></script>
    <script src="js/Graph.js"></script>
    <script src="js/GraphLoader.js"></script>
    <script src="js/GMLtoJSON.js"></script>


</head>
<body>
    <svg id="svgCanvas" onclick="ctrl.closeNav()"></svg>

    <span class="optionsbtn" onclick="ctrl.openNav()">&#9776; options</span>

    <div id="sidemenu" class="sidenav">
        <div class="sidenavContent">
            <a href="javascript:void(0)" class="closebtn" onclick="ctrl.closeNav()">&times;</a>
            <h3>Choose a graph</h3>
            <p>-Load graph</p>
            <input type="file" value="Choose a graph" onchange="ctrl.onFileSelect(event)">

            <p>-Predefined graphs</p>
            <select onchange="ctrl.onPredefinedGraphSelectChange(this.value)">
                <option value="" selected disabled>Choose a predefined graph</option>
                <option value="defaultGraphs/adam.json">adam</option>
                <option value="defaultGraphs/rect.json">rect</option>
            </select>

            <p>-From server</p>
            <span>Server location:</span>
            <input type="text" value="localhost:4919" placeholder="name:port"><br />
            <span>Nodes: </span><input type="text" class="optionText" placeholder="#nodes" value="10">
            <span>Edges: </span><input type="text" class="optionText" placeholder="#edges" value="20">
            <br><br>
            <input type="button" value="get from server">
            <hr>
            <h3>Rendering</h3>
            <p>-Rendering speed:</p>
            <input type="range" min="1" max="1000" value="10" oninput="ctrl.showRenderSpeed(this.value)"
                   onchange="ctrl.showRenderSpeed(this.value)">
            <span id="renderSpeed">0.01</span>

            <p>-Labels</p>
            <label><input type="checkbox">Show node labels</label><br />
            <label><input type="checkbox">Show edge labels</label>
            <br />
            <br />

        </div>
    </div>

    <div id="errorDialog" class="errorDialog">
        <h1>Ops!</h1>
        <p id="errorMsg">Hi :) (if you are seeing this message something went wrong but we were too lazy to
            set an error message for it. If I were you I would open the console)</p>
        <a href="javascript:void(0)" class="closebtn" onclick="ctrl.closeErrorDialog()">&times;</a>
    </div>

    <script type="module">
        import {controller} from "./js/sidenav/sidenavControl.js";
        window.ctrl = controller;
<<<<<<< HEAD
        controller.openNav();
=======
        new GMLtoJSON().loadGML("http://localhost:1234/graph")
            .then(g => console.log(g));
>>>>>>> 93a8a16f
    </script>

</body>
</html><|MERGE_RESOLUTION|>--- conflicted
+++ resolved
@@ -43,8 +43,8 @@
             <p>-From server</p>
             <span>Server location:</span>
             <input type="text" value="localhost:4919" placeholder="name:port"><br />
-            <span>Nodes: </span><input type="text" class="optionText" placeholder="#nodes" value="10">
-            <span>Edges: </span><input type="text" class="optionText" placeholder="#edges" value="20">
+            <span>Nodes: </span><input type="text" placeholder="#nodes" value="10">
+            <span>Edges: </span><input type="text" placeholder="#edges" value="20">
             <br><br>
             <input type="button" value="get from server">
             <hr>
@@ -57,8 +57,7 @@
             <p>-Labels</p>
             <label><input type="checkbox">Show node labels</label><br />
             <label><input type="checkbox">Show edge labels</label>
-            <br />
-            <br />
+
 
         </div>
     </div>
@@ -73,12 +72,7 @@
     <script type="module">
         import {controller} from "./js/sidenav/sidenavControl.js";
         window.ctrl = controller;
-<<<<<<< HEAD
         controller.openNav();
-=======
-        new GMLtoJSON().loadGML("http://localhost:1234/graph")
-            .then(g => console.log(g));
->>>>>>> 93a8a16f
     </script>
 
 </body>
